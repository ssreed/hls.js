# API

<!-- START doctoc generated TOC please keep comment here to allow auto update -->
<!-- DON'T EDIT THIS SECTION, INSTEAD RE-RUN doctoc TO UPDATE -->


- [Getting started](#getting-started)
  - [First step: setup and support](#first-step-setup-and-support)
  - [Second step: instantiate Hls object and bind it to `<video>` element](#second-step-instantiate-hls-object-and-bind-it-to-video-element)
  - [Third step: load a manifest](#third-step-load-a-manifest)
  - [Fourth step: control through `<video>` element](#fourth-step-control-through-video-element)
  - [Fifth step: error handling](#fifth-step-error-handling)
    - [Fatal Error Recovery](#fatal-error-recovery)
      - [`hls.startLoad()`](#hlsstartload)
      - [`hls.recoverMediaError()`](#hlsrecovermediaerror)
        - [Error recovery sample code](#error-recovery-sample-code)
      - [`hls.swapAudioCodec()`](#hlsswapaudiocodec)
  - [Final step: destroying, switching between streams](#final-step-destroying-switching-between-streams)
- [Fine Tuning](#fine-tuning)
  - [`Hls.DefaultConfig get/set`](#hlsdefaultconfig-getset)
  - [`capLevelToPlayerSize`](#capleveltoplayersize)
  - [`debug`](#debug)
  - [`autoStartLoad`](#autostartload)
  - [`startPosition`](#startposition)
  - [`defaultAudioCodec`](#defaultaudiocodec)
  - [`initialLiveManifestSize`](#initiallivemanifestsize)
  - [`maxBufferLength`](#maxbufferlength)
  - [`maxBufferSize`](#maxbuffersize)
  - [`maxBufferHole`](#maxbufferhole)
  - [`maxStarvationDelay`](#maxstarvationdelay)
  - [`maxLoadingDelay`](#maxloadingdelay)
  - [`lowBufferWatchdogPeriod`](#lowbufferwatchdogperiod)
  - [`highBufferWatchdogPeriod`](#highbufferwatchdogperiod)
  - [`nudgeOffset`](#nudgeoffset)
  - [`nudgeMaxRetry`](#nudgemaxretry)
  - [`maxFragLookUpTolerance`](#maxfraglookuptolerance)
  - [`maxMaxBufferLength`](#maxmaxbufferlength)
  - [`liveSyncDurationCount`](#livesyncdurationcount)
  - [`liveMaxLatencyDurationCount`](#livemaxlatencydurationcount)
  - [`liveSyncDuration`](#livesyncduration)
  - [`liveMaxLatencyDuration`](#livemaxlatencyduration)
  - [`liveDurationInfinity`](#livedurationinfinity)
  - [`liveBackBufferLength`](#livebackbufferlength)
  - [`enableWorker`](#enableworker)
  - [`enableSoftwareAES`](#enablesoftwareaes)
  - [`startLevel`](#startlevel)
  - [`fragLoadingTimeOut` / `manifestLoadingTimeOut` / `levelLoadingTimeOut`](#fragloadingtimeout--manifestloadingtimeout--levelloadingtimeout)
  - [`fragLoadingMaxRetry` / `manifestLoadingMaxRetry` / `levelLoadingMaxRetry`](#fragloadingmaxretry--manifestloadingmaxretry--levelloadingmaxretry)
  - [`fragLoadingMaxRetryTimeout` / `manifestLoadingMaxRetryTimeout` / `levelLoadingMaxRetryTimeout`](#fragloadingmaxretrytimeout--manifestloadingmaxretrytimeout--levelloadingmaxretrytimeout)
  - [`fragLoadingRetryDelay` / `manifestLoadingRetryDelay` / `levelLoadingRetryDelay`](#fragloadingretrydelay--manifestloadingretrydelay--levelloadingretrydelay)
  - [`startFragPrefetch`](#startfragprefetch)
  - [`appendErrorMaxRetry`](#appenderrormaxretry)
  - [`loader`](#loader)
  - [`fLoader`](#floader)
  - [`pLoader`](#ploader)
  - [`xhrSetup`](#xhrsetup)
  - [`fetchSetup`](#fetchsetup)
  - [`abrController`](#abrcontroller)
  - [`timelineController`](#timelinecontroller)
  - [`enableWebVTT`](#enablewebvtt)
  - [`enableCEA708Captions`](#enablecea708captions)
  - [`captionsTextTrack1Label`](#captionstexttrack1label)
  - [`captionsTextTrack1LanguageCode`](#captionstexttrack1languagecode)
  - [`captionsTextTrack2Label`](#captionstexttrack2label)
  - [`captionsTextTrack2LanguageCode`](#captionstexttrack2languagecode)
  - [`stretchShortVideoTrack`](#stretchshortvideotrack)
  - [`maxAudioFramesDrift`](#maxaudioframesdrift)
  - [`forceKeyFrameOnDiscontinuity`](#forcekeyframeondiscontinuity)
  - [`abrEwmaFastLive`](#abrewmafastlive)
  - [`abrEwmaSlowLive`](#abrewmaslowlive)
  - [`abrEwmaFastVoD`](#abrewmafastvod)
  - [`abrEwmaSlowVoD`](#abrewmaslowvod)
  - [`abrEwmaDefaultEstimate`](#abrewmadefaultestimate)
  - [`abrBandWidthFactor`](#abrbandwidthfactor)
  - [`abrBandWidthUpFactor`](#abrbandwidthupfactor)
  - [`abrMaxWithRealBitrate`](#abrmaxwithrealbitrate)
  - [`minAutoBitrate`](#minautobitrate)
  - [`emeEnabled`](#emeenabled)
  - [`licenseXhrSetup`](#licensexhrsetup)
  - [`drmSystem`](#drmsystem)
  - [`widevineLicenseUrl`](#widevinelicenseurl)
  - [`playreadyLicenseUrl`](#playreadylicenseurl)
- [Video Binding/Unbinding API](#video-bindingunbinding-api)
  - [`hls.attachMedia(videoElement)`](#hlsattachmediavideoelement)
  - [`hls.detachMedia()`](#hlsdetachmedia)
    - [`hls.media`](#hlsmedia)
- [Quality switch Control API](#quality-switch-control-api)
  - [`hls.levels`](#hlslevels)
  - [`hls.currentLevel`](#hlscurrentlevel)
  - [`hls.nextLevel`](#hlsnextlevel)
  - [`hls.loadLevel`](#hlsloadlevel)
  - [`hls.nextLoadLevel`](#hlsnextloadlevel)
  - [`hls.firstLevel`](#hlsfirstlevel)
  - [`hls.startLevel`](#hlsstartlevel)
  - [`hls.autoLevelEnabled`](#hlsautolevelenabled)
  - [`hls.autoLevelCapping`](#hlsautolevelcapping)
  - [`hls.bandwidthEstimate`](#hlsbandwidthestimate)
- [Version Control](#version-control)
  - [`Hls.version`](#hlsversion)
- [Network Loading Control API](#network-loading-control-api)
  - [`hls.startLoad(startPosition=-1)`](#hlsstartloadstartposition-1)
  - [`hls.stopLoad()`](#hlsstopload)
- [Audio Tracks Control API](#audio-tracks-control-api)
  - [`hls.audioTracks`](#hlsaudiotracks)
  - [`hls.audioTrack`](#hlsaudiotrack)
- [Subtitle Tracks Control API](#subtitle-tracks-control-api)
  - [`hls.subtitleTracks`](#hlssubtitletracks)
  - [`hls.subtitleTrack`](#hlssubtitletrack)
  - [`hls.subtitleDisplay`](#hlssubtitledisplay)
- [Live stream API](#live-stream-api)
  - [`hls.liveSyncPosition`](#hlslivesyncposition)
- [Runtime Events](#runtime-events)
- [Loader Composition](#loader-composition)
- [Errors](#errors)
  - [Network Errors](#network-errors)
  - [Media Errors](#media-errors)
  - [Mux Errors](#mux-errors)
  - [Other Errors](#other-errors)
- [Objects](#objects)
  - [Level](#level)
  - [LevelDetails](#leveldetails)
  - [Fragment](#fragment)

<!-- END doctoc generated TOC please keep comment here to allow auto update -->

## Getting started

### First step: setup and support

First include `https://cdn.jsdelivr.net/npm/hls.js@latest` (or `/hls.js` for unminified) in your web page.

```html
  <script src="//cdn.jsdelivr.net/npm/hls.js@latest"></script>
```

Invoke the following static method: `Hls.isSupported()` to check whether your browser is supporting [MediaSource Extensions](http://w3c.github.io/media-source/).

```html
  <script src="https://cdn.jsdelivr.net/npm/hls.js@latest"></script>
  <script>
    if (Hls.isSupported()) {
 	    console.log("hello hls.js!");
    }
  </script>
```

### Second step: instantiate Hls object and bind it to `<video>` element

Let's

   - create a `<video>` element
   - create a new HLS object
   - bind video element to this HLS object

```html
  <script src="https://cdn.jsdelivr.net/npm/hls.js@latest"></script>

  <video id="video"></video>
  <script>
    var video = document.getElementById('video');
    if (Hls.isSupported()) {
      var hls = new Hls();
      // bind them together
      hls.attachMedia(video);
      // MEDIA_ATTACHED event is fired by hls object once MediaSource is ready
      hls.on(Hls.Events.MEDIA_ATTACHED, function () {
		    console.log("video and hls.js are now bound together !");
      });
    }
  </script>
```

### Third step: load a manifest

You need to provide manifest URL as below:

```html
  <script src="https://cdn.jsdelivr.net/npm/hls.js@latest"></script>

  <video id="video"></video>
  <script>
    if (Hls.isSupported()) {
      var video = document.getElementById('video');
      var hls = new Hls();
      // bind them together
      hls.attachMedia(video);
      hls.on(Hls.Events.MEDIA_ATTACHED, function () {
        console.log("video and hls.js are now bound together !");
        hls.loadSource("http://my.streamURL.com/playlist.m3u8");
        hls.on(Hls.Events.MANIFEST_PARSED, function (event, data) {
          console.log("manifest loaded, found " + data.levels.length + " quality level");
        });
      });
    }
  </script>
```

### Fourth step: control through `<video>` element

Video is controlled through HTML `<video>` element.

HTMLVideoElement control and events could be used seamlessly.

```js
  video.play();
```

### Fifth step: error handling

All errors are signalled through a unique single event.

Each error is categorized by:

  - its type:
    - `Hls.ErrorTypes.NETWORK_ERROR` for network related errors
    - `Hls.ErrorTypes.MEDIA_ERROR` for media/video related errors
    - `Hls.ErrorTypes.OTHER_ERROR` for all other errors
  - its details:
    - refer to [Errors details](#Errors)
  - its fatality:
    - `false` if error is not fatal, hls.js will try to recover it
    - `true` if error is fatal, an action is required to (try to) recover it.

Full details are described [below](#Errors)

See sample code below to listen to errors:

```js
  hls.on(Hls.Events.ERROR, function (event, data) {
    var errorType = data.type;
    var errorDetails = data.details;
    var errorFatal = data.fatal;

    switch(data.details) {
      case hls.ErrorDetails.FRAG_LOAD_ERROR:
        // ....
        break;
      default:
        break;
    }
  });
```

#### Fatal Error Recovery

Hls.js provides means to 'try to' recover fatal network and media errors, through these 2 methods:

##### `hls.startLoad()`

Should be invoked to recover network error.

##### `hls.recoverMediaError()`

Should be invoked to recover media error.

###### Error recovery sample code

```js
  hls.on(Hls.Events.ERROR, function (event, data) {
    if (data.fatal) {
      switch(data.type) {
      case Hls.ErrorTypes.NETWORK_ERROR:
      // try to recover network error
        console.log("fatal network error encountered, try to recover");
        hls.startLoad();
        break;
      case Hls.ErrorTypes.MEDIA_ERROR:
        console.log("fatal media error encountered, try to recover");
        hls.recoverMediaError();
        break;
      default:
      // cannot recover
        hls.destroy();
        break;
      }
    }
  });
```

##### `hls.swapAudioCodec()`

If media error are still raised after calling `hls.recoverMediaError()`,
calling this method, could be useful to workaround audio codec mismatch.
the workflow should be:

on First Media Error : call `hls.recoverMediaError()`

if another Media Error is raised 'quickly' after this first Media Error : first call `hls.swapAudioCodec()`, then call `hls.recoverMediaError()`.

### Final step: destroying, switching between streams

`hls.destroy()` should be called to free used resources and destroy hls context.


## Fine Tuning

Configuration parameters could be provided to hls.js upon instantiation of `Hls` object.

```js
   var config = {
      autoStartLoad: true,
  	  startPosition : -1,
      capLevelToPlayerSize: false,
      debug: false,
      defaultAudioCodec: undefined,
      initialLiveManifestSize: 1,
      maxBufferLength: 30,
      maxMaxBufferLength: 600,
      maxBufferSize: 60*1000*1000,
      maxBufferHole: 0.5,
      lowBufferWatchdogPeriod: 0.5,
      highBufferWatchdogPeriod: 3,
      nudgeOffset: 0.1,
      nudgeMaxRetry : 3,
      maxFragLookUpTolerance: 0.2,
      liveSyncDurationCount: 3,
      liveMaxLatencyDurationCount: 10,
      enableWorker: true,
      enableSoftwareAES: true,
      manifestLoadingTimeOut: 10000,
      manifestLoadingMaxRetry: 1,
      manifestLoadingRetryDelay: 500,
      manifestLoadingMaxRetryTimeout : 64000,
      startLevel: undefined,
      levelLoadingTimeOut: 10000,
      levelLoadingMaxRetry: 4,
      levelLoadingRetryDelay: 500,
      levelLoadingMaxRetryTimeout: 64000,
      fragLoadingTimeOut: 20000,
      fragLoadingMaxRetry: 6,
      fragLoadingRetryDelay: 500,
      fragLoadingMaxRetryTimeout: 64000,
      startFragPrefetch: false,
      appendErrorMaxRetry: 3,
      loader: customLoader,
      fLoader: customFragmentLoader,
      pLoader: customPlaylistLoader,
      xhrSetup: XMLHttpRequestSetupCallback,
      fetchSetup: FetchSetupCallback,
      abrController: customAbrController,
      timelineController: TimelineController,
      enableWebVTT: true,
      enableCEA708Captions: true,
      stretchShortVideoTrack: false,
      maxAudioFramesDrift : 1,
      forceKeyFrameOnDiscontinuity: true,
      abrEwmaFastLive: 5.0,
      abrEwmaSlowLive: 9.0,
      abrEwmaFastVoD: 4.0,
      abrEwmaSlowVoD: 15.0,
      abrEwmaDefaultEstimate: 500000,
      abrBandWidthFactor: 0.95,
      abrBandWidthUpFactor: 0.7,
      minAutoBitrate: 0
  };

  var hls = new Hls(config);
```

### `Hls.DefaultConfig get/set`

This getter/setter allows to retrieve and override Hls default configuration.
This configuration will be applied by default to all instances.

### `capLevelToPlayerSize`

(default: `false`)

  - if set to true, the adaptive algorithm with limit levels usable in auto-quality by the HTML video element dimensions (width and height). If dimensions between multiple levels are equal, the cap is chosen as the level with the greatest bandwidth.
  - if set to false, levels will not be limited. All available levels could be used in auto-quality mode taking only bandwidth into consideration.

### `debug`

(default: `false`)

Setting `config.debug = true;` will turn on debug logs on JS console.

A logger object could also be provided for custom logging: `config.debug = customLogger;`.

### `autoStartLoad`

(default: `true`)

 - if set to true, start level playlist and first fragments will be loaded automatically, after triggering of ```Hls.Events.MANIFEST_PARSED``` event
 - if set to false, an explicit API call (```hls.startLoad(startPosition=-1)```) will be needed to start quality level/fragment loading.

### `startPosition`

(default -1)

 - if set to -1, playback will start from initialTime=0 for VoD and according to ```liveSyncDuration/liveSyncDurationCount``` config params for Live
 - Otherwise, playback will start from predefined value. (unless stated otherwise in ```autoStartLoad=false``` mode : in that case startPosition can be overrided using ```hls.startLoad(startPosition)```).

### `defaultAudioCodec`

(default: `undefined`)

 If audio codec is not signaled in variant manifest, or if only a stream manifest is provided, hls.js tries to guess audio codec by parsing audio sampling rate in ADTS header. If sampling rate is less or equal than 22050 Hz, then hls.js assumes it is HE-AAC, otherwise it assumes it is AAC-LC. This could result in bad guess, leading to audio decode error, ending up in media error.
 It is possible to hint default audiocodec to hls.js by configuring this value as below:
  - `mp4a.40.2` (AAC-LC) or
  - `mp4a.40.5` (HE-AAC) or
  - `undefined` (guess based on sampling rate)

### `initialLiveManifestSize`

(default 1)

number of segments needed to start a playback of Live stream.

### `maxBufferLength`

(default: `30` seconds)

Maximum buffer length in seconds. If buffer length is/become less than this value, a new fragment will be loaded.
This is the guaranteed buffer length hls.js will try to reach, regardless of maxBufferSize.

### `maxBufferSize`

(default: 60 MB)

'Minimum' maximum buffer size in bytes. If buffer size upfront is bigger than this value, no fragment will be loaded.

### `maxBufferHole`

(default: `0.5` seconds)

'Maximum' inter-fragment buffer hole tolerance that hls.js can cope with when searching for the next fragment to load.
When switching between quality level, fragments might not be perfectly aligned.
This could result in small overlapping or hole in media buffer. This tolerance factor helps cope with this.

### `maxStarvationDelay`

(default 4s)

ABR algorithm will always try to choose a quality level that should avoid rebuffering.
In case no quality level with this criteria can be found (lets say for example that buffer length is 1s, but fetching a fragment at lowest quality is predicted to take around 2s ... ie we can forecast around 1s of rebuffering ...) then ABR algorithm will try to find a level that should guarantee less than ```maxStarvationDelay``` of buffering.

### `maxLoadingDelay`

(default 4s)

max video loading delay used in  automatic start level selection : in that mode ABR controller will ensure that video loading time (ie the time to fetch the first fragment at lowest quality level + the time to fetch the fragment at the appropriate quality level is less than ```maxLoadingDelay``` )

### `lowBufferWatchdogPeriod`

(default 0.5s)

if media element is expected to play and if currentTime has not moved for more than ```lowBufferWatchdogPeriod``` and if there are less than `maxBufferHole` seconds buffered upfront, hls.js will try to nudge playhead to recover playback

### `highBufferWatchdogPeriod`

(default 3s)

if media element is expected to play and if currentTime has not moved for more than ```highBufferWatchdogPeriod``` and if there are more than `maxBufferHole` seconds buffered upfront, hls.js will try to nudge playhead to recover playback

### `nudgeOffset`

(default 0.1s)

In case playback continues to stall after first playhead nudging, currentTime will be nudged evenmore following nudgeOffset to try to restore playback.
media.currentTime += (nb nudge retry -1)*nudgeOffset

### `nudgeMaxRetry`

(default 3)

Max nb of nudge retries before hls.js raise a fatal BUFFER_STALLED_ERROR

### `maxFragLookUpTolerance`

(default 0.2s)

This tolerance factor is used during fragment lookup.
Instead of checking whether buffered.end is located within [start, end] range, frag lookup will be done by checking  within [start-maxFragLookUpTolerance, end-maxFragLookUpTolerance] range.

This tolerance factor is used to cope with situations like:

```
buffered.end = 9.991
frag[0] : [0,10]
frag[1] : [10,20]
```
`buffered.end` is within `frag[0]` range, but as we are close to `frag[1]`, `frag[1]` should be choosen instead

If `maxFragLookUpTolerance = 0.2`, this lookup will be adjusted to

```
frag[0] : [-0.2,9.8]
frag[1] : [9.8,19.8]
```

This time, `buffered.end` is within `frag[1]` range, and `frag[1]` will be the next fragment to be loaded, as expected.

### `maxMaxBufferLength`

(default 600s)

Maximum buffer length in seconds. Hls.js will never exceed this value, even if `maxBufferSize` is not reached yet.

hls.js tries to buffer up to a maximum number of bytes (60 MB by default) rather than to buffer up to a maximum nb of seconds.
this is to mimic the browser behaviour (the buffer eviction algorithm is starting after the browser detects that video buffer size reaches a limit in bytes)

`maxBufferLength` is the minimum guaranteed buffer length that hls.js will try to achieve, even if that value exceeds the amount of bytes 60 MB of memory.
`maxMaxBufferLength` acts as a capping value, as if bitrate is really low, you could need more than one hour of buffer to fill 60 MB.

### `liveSyncDurationCount`

(default: `3`)

edge of live delay, expressed in multiple of `EXT-X-TARGETDURATION`.
if set to 3, playback will start from fragment N-3, N being the last fragment of the live playlist.
decreasing this value is likely to cause playback stalls.

### `liveMaxLatencyDurationCount`

(default: `Infinity`)

maximum delay allowed from edge of live, expressed in multiple of `EXT-X-TARGETDURATION`.
if set to 10, the player will seek back to `liveSyncDurationCount` whenever the next fragment to be loaded is older than N-10, N being the last fragment of the live playlist.
If set, this value must be stricly superior to `liveSyncDurationCount`
a value too close from `liveSyncDurationCount` is likely to cause playback stalls.

### `liveSyncDuration`

(default: `undefined`)

Alternative parameter to `liveSyncDurationCount`, expressed in seconds vs number of segments.
If defined in the configuration object, `liveSyncDuration` will take precedence over the default `liveSyncDurationCount`.
You can't define this parameter and either `liveSyncDurationCount` or `liveMaxLatencyDurationCount` in your configuration object at the same time.
A value too low (inferior to ~3 segment durations) is likely to cause playback stalls.

### `liveMaxLatencyDuration`

(default: `undefined`)

Alternative parameter to `liveMaxLatencyDurationCount`, expressed in seconds vs number of segments.
If defined in the configuration object, `liveMaxLatencyDuration` will take precedence over the default `liveMaxLatencyDurationCount`.
If set, this value must be stricly superior to `liveSyncDuration` which must be defined as well.
You can't define this parameter and either `liveSyncDurationCount` or `liveMaxLatencyDurationCount` in your configuration object at the same time.
A value too close from `liveSyncDuration` is likely to cause playback stalls.

### `liveDurationInfinity`

(default: `false`)

Override current Media Source duration to `Infinity` for a live broadcast.
Useful, if you are building a player which relies on native UI capabilities in modern browsers.
If you want to have a native Live UI in environments like iOS Safari, Safari, Android Google Chrome, etc. set this value to `true`.

### `liveBackBufferLength`

(default: `Infinity`)

Sets the maximum length of the buffer, in seconds, to keep during a live stream. Any video buffered past this time will be evicted. `Infinity` means no restriction on back buffer length; `0` keeps the minimum amount. The minimum amount is equal to the target duration of a segment to ensure that current playback is not interrupted.

### `enableWorker`

(default: `true`)

Enable WebWorker (if available on browser) for TS demuxing/MP4 remuxing, to improve performance and avoid lag/frame drops.

### `enableSoftwareAES`

(default: `true`)

Enable to use JavaScript version AES decryption for fallback of WebCrypto API.

### `startLevel`

(default: `undefined`)

When set, use this level as the default hls.startLevel. Keep in mind that the startLevel set with the API takes precedence over config.startLevel configuration parameter.

### `fragLoadingTimeOut` / `manifestLoadingTimeOut` / `levelLoadingTimeOut`

(default: 20000ms for fragment / 10000ms for level and manifest)

URL Loader timeout.
A timeout callback will be triggered if loading duration exceeds this timeout.
no further action will be done : the load operation will not be cancelled/aborted.
It is up to the application to catch this event and treat it as needed.

### `fragLoadingMaxRetry` / `manifestLoadingMaxRetry` / `levelLoadingMaxRetry`

(default: `6` / `1` / `4`)

Max number of load retries.

### `fragLoadingMaxRetryTimeout` / `manifestLoadingMaxRetryTimeout` / `levelLoadingMaxRetryTimeout`

(default: `64000` ms)

Maximum frag/manifest/key retry timeout (in milliseconds) in case I/O errors are met.
This value is used as capping value for exponential grow of `loading retry delays`, i.e.  the retry delay can not be bigger than this value, but overall time will be based on the overall number of retries.

### `fragLoadingRetryDelay` / `manifestLoadingRetryDelay` / `levelLoadingRetryDelay`

(default: `1000` ms)

Initial delay between `XMLHttpRequest` error and first load retry (in ms).
Any I/O error will trigger retries every 500ms,1s,2s,4s,8s, ... capped to `fragLoadingMaxRetryTimeout` / `manifestLoadingMaxRetryTimeout` / `levelLoadingMaxRetryTimeout` value (exponential backoff).

Prefetch start fragment although media not attached.

### `startFragPrefetch`

(default: `false`)

Start prefetching start fragment although media not attached yet.

### `appendErrorMaxRetry`

(default: `3`)

Max number of `sourceBuffer.appendBuffer()` retry upon error.
Such error could happen in loop with UHD streams, when internal buffer is full. (Quota Exceeding Error will be triggered). In that case we need to wait for the browser to evict some data before being able to append buffer correctly.

### `loader`

(default: standard `XMLHttpRequest`-based URL loader)

Override standard URL loader by a custom one. Use composition and wrap internal implementation which could be exported by `Hls.DefaultConfig.loader`.
Could be useful for P2P or stubbing (testing).

Use this, if you want to overwrite both the fragment and the playlist loader.

Note: If `fLoader` or `pLoader` are used, they overwrite `loader`!

```js
  var customLoader = function () {
    /**
     * Calling load() will start retrieving content located at given URL (HTTP GET).
     *
     * @param {object} context - loader context
     * @param {string} context.url - target URL
     * @param {string} context.responseType - loader response type (arraybuffer or default response type for playlist)
     * @param {number} [context.rangeStart] - start byte range offset
     * @param {number} [context.rangeEnd] - end byte range offset
     * @param {Boolean} [context.progressData] - true if onProgress should report partial chunk of loaded content
     * @param {object} config - loader config params
     * @param {number} config.maxRetry - Max number of load retries
     * @param {number} config.timeout - Timeout after which `onTimeOut` callback will be triggered (if loading is still not finished after that delay)
     * @param {number} config.retryDelay - Delay between an I/O error and following connection retry (ms). This to avoid spamming the server
     * @param {number} config.maxRetryDelay - max connection retry delay (ms)
     * @param {object} callbacks - loader callbacks
     * @param {onSuccessCallback} callbacks.onSuccess - Callback triggered upon successful loading of URL.
     * @param {onProgressCallback} callbacks.onProgress - Callback triggered while loading is in progress.
     * @param {onErrorCallback} callbacks.onError - Callback triggered if any I/O error is met while loading fragment.
     * @param {onTimeoutCallback} callbacks.onTimeout - Callback triggered if loading is still not finished after a certain duration.

      @callback onSuccessCallback
      @param response {object} - response data
      @param response.url {string} - response URL (which might have been redirected)
      @param response.data {string/arraybuffer/sharedarraybuffer} - response data (reponse type should be as per context.responseType)
      @param stats {object} - loading stats
      @param stats.trequest {number} - performance.now() just after load() has been called
      @param stats.tfirst {number} - performance.now() of first received byte
      @param stats.tload {number} - performance.now() on load complete
      @param stats.loaded {number} - nb of loaded bytes
      @param [stats.bw] {number} - download bandwidth in bits/s
      @param stats.total {number} - total nb of bytes
      @param context {object} - loader context
      @param networkDetails {object} - loader network details (the xhr for default loaders)

      @callback onProgressCallback
      @param stats {object} - loading stats
      @param stats.trequest {number} - performance.now() just after load() has been called
      @param stats.tfirst {number} - performance.now() of first received byte
      @param stats.loaded {number} - nb of loaded bytes
      @param [stats.total] {number} - total nb of bytes
      @param [stats.bw] {number} - current download bandwidth in bits/s (monitored by ABR controller to control emergency switch down)
      @param context {object} - loader context
      @param data {string/arraybuffer/sharedarraybuffer} - onProgress data (should be defined only if context.progressData === true)
      @param networkDetails {object} - loader network details (the xhr for default loaders)

      @callback onErrorCallback
      @param error {object} - error data
      @param error.code {number} - error status code
      @param error.text {string} - error description
      @param context {object} - loader context
      @param networkDetails {object} - loader network details (the xhr for default loaders)

      @callback onTimeoutCallback
      @param stats {object} - loading stats
      @param context {object} - loader context

   */
    this.load = function (context, config, callbacks) {};

    /** Abort any loading in progress. */
    this.abort = function () {};

    /** Destroy loading context. */
    this.destroy = function () {};
  }
```

### `fLoader`

(default: `undefined`)

This enables the manipulation of the fragment loader.
Note: This will overwrite the default `loader`, as well as your own loader function (see above).

```js
  var customFragmentLoader = function() {
    // See `loader` for details.
  }
```

### `pLoader`

(default: `undefined`)

This enables the manipulation of the playlist loader.
Note: This will overwrite the default `loader`, as well as your own loader function (see above).

```js
  var customPlaylistLoader = function() {
    // See `loader` for details.
  }
```

if you want to just make slight adjustements to existing loader implementation, you can also eventually override it, see an example below :
```js

// special playlist post processing function
function process(playlist) {
  return playlist;
}

class pLoader extends Hls.DefaultConfig.loader {

  constructor(config) {
    super(config);
    var load = this.load.bind(this);
    this.load = function(context, config, callbacks) {
      if(context.type == 'manifest') {
        var onSuccess = callbacks.onSuccess;
        callbacks.onSuccess = function(response, stats, context) {
          response.data = process(response.data);
          onSuccess(response,stats,context);
        }
      }
      load(context,config,callbacks);
    };
  }
}

  var hls = new Hls({
    pLoader : pLoader,
  });

```



### `xhrSetup`

(default: `undefined`)

`XMLHttpRequest` customization callback for default XHR based loader.

Parameter should be a function with two arguments `(xhr: XMLHttpRequest, url: string)`.
If `xhrSetup` is specified, default loader will invoke it before calling `xhr.send()`.
This allows user to easily modify/setup XHR. See example below.

```js
  var config = {
    xhrSetup: function(xhr, url) {
      xhr.withCredentials = true; // do send cookies
    }
  }
```

### `fetchSetup`

(default: `undefined`)

`Fetch` customization callback for Fetch based loader.

Parameter should be a function with two arguments (`context` and `Request Init Params`).
If `fetchSetup` is specified and Fetch loader is used, `fetchSetup` will be triggered to instantiate [Request](https://developer.mozilla.org/fr/docs/Web/API/Request) Object.
This allows user to easily tweak Fetch loader. See example below.

```js
  var config = {
    fetchSetup: function(context, initParams) {
      // Always send cookies, even for cross-origin calls.
      initParams.credentials = 'include';
      return new Request(context.url,initParams);
    }
  }
```

### `abrController`

(default: internal ABR controller)

Customized Adaptive Bitrate Streaming Controller.

Parameter should be a class providing 2 getters, 2 setters and a `destroy()` method:

 - get/set `nextAutoLevel`: return next auto-quality level/force next auto-quality level that should be returned (currently used for emergency switch down)
 - get/set `autoLevelCapping`: capping/max level value that could be used by ABR Controller
 - `destroy()`: should clean-up all used resources

### `timelineController`

(default: internal track timeline controller)

Customized text track syncronization controller.

Parameter should be a class with a `destroy()` method:

 - `destroy()` : should clean-up all used resources

### `enableWebVTT`

(default: `true`)

whether or not to enable WebVTT captions on HLS

parameter should be a boolean

### `enableCEA708Captions`

(default: `true`)

whether or not to enable CEA-708 captions

parameter should be a boolean

### `captionsTextTrack1Label`

(default: `English`)

Label for the text track generated for CEA-708 captions track 1. This is how it will appear in the browser's native menu for subtitles and captions.

parameter should be a string

### `captionsTextTrack1LanguageCode`

(default: `en`)

RFC 3066 language code for the text track generated for CEA-708 captions track 1.

parameter should be a string

### `captionsTextTrack2Label`

(default: `Spanish`)

Label for the text track generated for CEA-708 captions track 2. This is how it will appear in the browser's native menu for subtitles and captions.

parameter should be a string

### `captionsTextTrack2LanguageCode`

(default: `es`)

RFC 3066 language code for the text track generated for CEA-708 captions track 2.

parameter should be a string

### `stretchShortVideoTrack`

(default: `false`)

If a segment's video track is shorter than its audio track by > `maxBufferHole`, extend the final video frame's duration to match the audio track's duration.
This helps playback continue in certain cases that might otherwise get stuck.

parameter should be a boolean

### `maxAudioFramesDrift`

(default: `1`)

Browsers are really strict about audio frames timings.
They usually play audio frames one after the other, regardless of the timestamps advertised in the fmp4.
If audio timestamps are not consistent (consecutive audio frames too close or too far from each other), audio will easily drift.
hls.js is restamping audio frames so that the distance between consecutive audio frame remains constant.
if the distance is larger than the max allowed drift, hls.js will either

 - drop the next audio frame if distance is too small (if next audio frame timestamp is smaller than expected time stamp - max allowed drift)
 - insert silent frames if distance is too big  (next audio frame timestamp is bigger than expected timestamp + max allowed drift)

parameter should be an integer representing the max number of audio frames allowed to drift.
keep in mind that one audio frame is 1024 audio samples (if using AAC), at 44.1 kHz, it gives 1024/44100 = 23ms


### `forceKeyFrameOnDiscontinuity`

(default: `true`)

Whether or not to force having a key frame in the first AVC sample after a discontinuity.
If set to true, after a discontinuity, the AVC samples without any key frame will be dropped until finding one that contains a key frame.
If set to false, all AVC samples will be kept, which can help avoid holes in the stream.
Setting this parameter to false can also generate decoding weirdness when switching level or seeking.

parameter should be a boolean

### `abrEwmaFastLive`

(default: `5.0`)

Fast bitrate Exponential moving average half-life, used to compute average bitrate for Live streams.
Half of the estimate is based on the last abrEwmaFastLive seconds of sample history.
Each of the sample is weighted by the fragment loading duration.

parameter should be a float greater than 0

### `abrEwmaSlowLive`

(default: `9.0`)

Slow bitrate Exponential moving average half-life, used to compute average bitrate for Live streams.
Half of the estimate is based on the last abrEwmaSlowLive seconds of sample history.
Each of the sample is weighted by the fragment loading duration.

parameter should be a float greater than [abrEwmaFastLive](#abrewmafastlive)

### `abrEwmaFastVoD`

(default: `4.0`)

Fast bitrate Exponential moving average half-life, used to compute average bitrate for VoD streams.
Half of the estimate is based on the last abrEwmaFastVoD seconds of sample history.
Each of the sample is weighted by the fragment loading duration.

parameter should be a float greater than 0

### `abrEwmaSlowVoD`

(default: `15.0`)

Slow bitrate Exponential moving average half-life, used to compute average bitrate for VoD streams.
Half of the estimate is based on the last abrEwmaSlowVoD seconds of sample history.
Each of the sample is weighted by the fragment loading duration.

parameter should be a float greater than [abrEwmaFastVoD](#abrewmafastvod)

### `abrEwmaDefaultEstimate`

(default: `500000`)

Default bandwidth estimate in bits/s prior to collecting fragment bandwidth samples.

parameter should be a float

### `abrBandWidthFactor`

(default: `0.95`)

Scale factor to be applied against measured bandwidth average, to determine whether we can stay on current or lower quality level.
If `abrBandWidthFactor * bandwidth average > level.bitrate` then ABR can switch to that level providing that it is equal or less than current level.

### `abrBandWidthUpFactor`

(default: `0.7`)

Scale factor to be applied against measured bandwidth average, to determine whether we can switch up to a higher quality level.
If `abrBandWidthUpFactor * bandwidth average > level.bitrate` then ABR can switch up to that quality level.

### `abrMaxWithRealBitrate`

(default: `false`)

max bitrate used in ABR by avg measured bitrate
i.e. if bitrate signaled in variant manifest for a given level is 2Mb/s but average bitrate measured on this level is 2.5Mb/s,
then if config value is set to `true`, ABR will use 2.5 Mb/s for this quality level.

### `minAutoBitrate`

(default: `0`)

Return the capping/min bandwidth value that could be used by automatic level selection algorithm.
Useful when browser or tab of the browser is not in the focus and bandwidth drops

### `emeEnabled`

(default: `false`)

Whether or not to enable eme.

### `licenseXhrSetup`

(default: `undefined`)

`XMLHttpRequest` customization callback for default XHR based loader.

Parameter should be a function with two arguments `(xhr: XMLHttpRequest, url: string)`.
If `licenseXhrSetup` is specified, default loader will invoke it before calling `xhr.send()`.
This allows user to easily modify/setup XHR. See example below.

```js
  var config = {
    licenseXhrSetup: function(xhr, url) {
      xhr.setRequestHeader('Content-Type', 'text/xml; charset=utf-8'); //indicate resource is xml
    }
  }
```

### `drmSystem`

(default: `undefined`)

Which DRM system use. (`WIDEVINE` or `PLAYREADY`)

### `widevineLicenseUrl`

(default: `undefined`)

Specify widevine license url.

### `playreadyLicenseUrl`

(default: `undefined`)

Specify playready license url.

## Video Binding/Unbinding API

### `hls.attachMedia(videoElement)`

Calling this method will:

 - bind videoElement and hls instance,
 - create MediaSource and set it as video source
 - once MediaSource object is successfully created, MEDIA_ATTACHED event will be fired.

### `hls.detachMedia()`

Calling this method will:

 - unbind VideoElement from hls instance,
 - signal the end of the stream on MediaSource
 - reset video source (`video.src = ''`)


#### `hls.media`

- get: Return the bound videoElement from the hls instance

## Quality switch Control API

By default, hls.js handles quality switch automatically, using heuristics based on fragment loading bitrate and quality level bandwidth exposed in the variant manifest.
It is also possible to manually control quality swith using below API.

### `hls.levels`

- get: Return array of available quality levels.

### `hls.currentLevel`

- get: Return current playback quality level.
- set: Trigger an immediate quality level switch to new quality level. This will pause the video if it was playing, flush the whole buffer, and fetch fragment matching with current position and requested quality level. Then resume the video if needed once fetched fragment will have been buffered.

Set to `-1` for automatic level selection.

### `hls.nextLevel`

- get: Return next playback quality level (playback quality level for next buffered fragment). Return `-1` if next fragment not buffered yet.
- set: Trigger a quality level switch for next fragment. This could eventually flush already buffered next fragment.

Set to `-1` for automatic level selection.

### `hls.loadLevel`

- get: return last loaded fragment quality level.
- set: set quality level for next loaded fragment.

Set to `-1` for automatic level selection.

### `hls.nextLoadLevel`

- get: Return quality level that will be used to load next fragment.
- set: Force quality level for next loaded fragment. Quality level will be forced only for that fragment.
After a fragment at this quality level has been loaded, `hls.loadLevel` will prevail.

### `hls.firstLevel`

- get: First level index (index of first level appearing in Manifest. it is usually defined as start level hint for player).

### `hls.startLevel`

- get/set: Start level index (level of first fragment that will be played back).
  - if not overrided by user: first level appearing in manifest will be used as start level.
  - if -1: automatic start level selection, playback will start from level matching download bandwidth (determined from download of first segment).

Default value is `hls.firstLevel`.

### `hls.autoLevelEnabled`

- get: Tell whether auto level selection is enabled or not.

### `hls.autoLevelCapping`

- get/set: Capping/max level value that could be used by ABR Controller.

Default value is `-1` (no level capping).

### `hls.bandwidthEstimate`

<<<<<<< HEAD
get: Returns the current bandwidth estimate, in Kb/s, if available. Otherwise, `NaN` is returned.
=======
get: Returns the current bandwidth estimate in bits/s, if available. Otherwise, `NaN` is returned.
>>>>>>> 9b2caa79

## Version Control

### `Hls.version`

Static getter: return hls.js dist version number.

## Network Loading Control API

By default, hls.js will automatically start loading quality level playlists, and fragments after `Hls.Events.MANIFEST_PARSED` event has been triggered (and video element has been attached).

However if `config.autoStartLoad` is set to `false`, the following method needs to be called to manually start playlist and fragments loading:

### `hls.startLoad(startPosition=-1)`

Start/restart playlist/fragment loading. this is only effective if MANIFEST_PARSED event has been triggered and video element has been attached to hls object.

startPosition is the initial position in the playlist.
If startPosition is not set to -1, it allows to override default startPosition to the one you want (it will bypass hls.config.liveSync* config params for Live for example, so that user can start playback from whatever position)

### `hls.stopLoad()`

stop playlist/fragment loading. could be resumed later on by calling ```hls.startLoad()```

## Audio Tracks Control API

### `hls.audioTracks`

get : array of audio tracks exposed in manifest

### `hls.audioTrack`

get/set : audio track id (returned by)

## Subtitle Tracks Control API

### `hls.subtitleTracks`

get : array of subtitle tracks exposed in manifest

### `hls.subtitleTrack`

get/set : subtitle track id (returned by). Returns -1 if no track is visible. Set to -1 to disable all subtitle tracks.

### `hls.subtitleDisplay`

(default: `true`)

get/set : if set to true the active subtitle track mode will be set to `showing` and the browser will display the active subtitles. If set to false, the mode will be set to `hidden`.

## Live stream API

### `hls.liveSyncPosition`

get : position of live sync point (ie edge of live position minus safety delay defined by ```hls.config.liveSyncDuration```)

## Runtime Events

Hls.js fires a bunch of events, that could be registered and unregistered as below:

```js
function onLevelLoaded (event, data) {
  var level_duration = data.details.totalduration;
}
// subscribe event
hls.on(Hls.Events.LEVEL_LOADED, onLevelLoaded);
// unsubscribe event
hls.off(Hls.Events.LEVEL_LOADED, onLevelLoaded);
// subscribe for a single event call only
hls.once(Hls.Events.LEVEL_LOADED, onLevelLoaded);
```
Full list of Events is available below:

  - `Hls.Events.MEDIA_ATTACHING`  - fired before MediaSource is attaching to media element
    -  data: { media }
  - `Hls.Events.MEDIA_ATTACHED`  - fired when MediaSource has been succesfully attached to media element
    -  data: { }
  - `Hls.Events.MEDIA_DETACHING`  - fired before detaching MediaSource from media element
    -  data: { }
  - `Hls.Events.MEDIA_DETACHED`  - fired when MediaSource has been detached from media element
    -  data: { }
  - `Hls.Events.BUFFER_RESET`  - fired when we buffer is going to be reset
    -  data: { }
  - `Hls.Events.BUFFER_CODECS`  - fired when we know about the codecs that we need buffers for to push into
    -  data: { tracks : { container, codec, levelCodec, initSegment, metadata } }
  - `Hls.Events.BUFFER_CREATED`  - fired when sourcebuffers have been created
    -  data: { tracks : tracks }
   - `Hls.Events.BUFFER_APPENDING`  - fired when we append a segment to the buffer
    -  data: { segment : segment object }
  - `Hls.Events.BUFFER_APPENDED`  - fired when we are done with appending a media segment to the buffer
    -  data: { parent : segment parent that triggered `BUFFER_APPENDING`, pending : nb of segments waiting for appending for this segment parent, timeRanges : { video: TimeRange, audio: TimeRange }
  - `Hls.Events.BUFFER_EOS`  - fired when the stream is finished and we want to notify the media buffer that there will be no more data
    -  data: { }
  - `Hls.Events.BUFFER_FLUSHING`  - fired when the media buffer should be flushed
    -  data: { startOffset, endOffset }
  - `Hls.Events.BUFFER_FLUSHED`  - fired when the media buffer has been flushed
    -  data: { startOffset, endOffset }
  - `Hls.Events.MANIFEST_LOADING`  - fired to signal that a manifest loading starts
    -  data: { url : manifestURL }
  - `Hls.Events.MANIFEST_LOADED`  - fired after manifest has been loaded
    -  data: { levels : [available quality levels], audioTracks : [ available audio tracks], url : manifestURL, stats : { trequest, tfirst, tload, mtime}}
  - `Hls.Events.MANIFEST_PARSED`  - fired after manifest has been parsed
    -  data: { levels : [ available quality levels ], firstLevel : index of first quality level appearing in Manifest }
  - `Hls.Events.LEVEL_SWITCHING`  - fired when a level switch is requested
    -  data: { `level` object (please see [below](#level) for more information) }
  - `Hls.Events.LEVEL_SWITCHED`  - fired when a level switch is effective
    -  data: { level : id of new level }
  - `Hls.Events.LEVEL_LOADING`  - fired when a level playlist loading starts
    -  data: { url : level URL, level : id of level being loaded }
  - `Hls.Events.LEVEL_LOADED`  - fired when a level playlist loading finishes
    -  data: { details : `levelDetails` object (please see [below](#leveldetails) for more information), level : id of loaded level, stats : { trequest, tfirst, tload, mtime } }
  - `Hls.Events.LEVEL_UPDATED`  - fired when a level's details have been updated based on previous details, after it has been loaded
    -  data: { details : `levelDetails` object (please see [below](#leveldetails) for more information), level : id of updated level }
  - `Hls.Events.LEVEL_PTS_UPDATED`  - fired when a level's PTS information has been updated after parsing a fragment
    -  data: { details : `levelDetails` object (please see [below](#leveldetails) for more information), level : id of updated level, drift: PTS drift observed when parsing last fragment }
  - `Hls.Events.AUDIO_TRACKS_UPDATED`  - fired to notify that audio track lists has been updated
    -  data: { audioTracks : audioTracks }
  - `Hls.Events.AUDIO_TRACK_SWITCHING`  - fired when an audio track switching is requested
    -  data: { id : audio track id }
  - `Hls.Events.AUDIO_TRACK_SWITCHED`  - fired when an audio track switch actually occurs
    -  data: { id : audio track id }
  - `Hls.Events.AUDIO_TRACK_LOADING`  - fired when an audio track loading starts
    -  data: { url : audio track URL, id : audio track id }
  - `Hls.Events.AUDIO_TRACK_LOADED`  - fired when an audio track loading finishes
    -  data: { details : `levelDetails` object (please see [below](#leveldetails) for more information), id : audio track id, stats : { trequest, tfirst, tload, mtime} }
  - `Hls.Events.SUBTITLE_TRACKS_UPDATED`  - fired to notify that subtitle track lists has been updated
    -  data: { subtitleTracks : subtitleTracks }
  - `Hls.Events.SUBTITLE_TRACK_SWITCH`  - fired when a subtitle track switch occurs
    -  data: { id : subtitle track id }
  - `Hls.Events.SUBTITLE_TRACK_LOADING`  - fired when a subtitle track loading starts
    -  data: { url : audio track URL, id : audio track id }
  - `Hls.Events.SUBTITLE_TRACK_LOADED`  - fired when a subtitle track loading finishes
    -  data: { details : `levelDetails` object (please see [below](#leveldetails) for more information), id : subtitle track id, stats : { trequest, tfirst, tload, mtime} }
  - `Hls.Events.SUBTITLE_FRAG_PROCESSED`  - fired when a subtitle fragment has been processed
    -  data: { success : boolean, frag : the processed frag }
  - `Hls.Events.INIT_PTS_FOUND`  - fired when the first timestamp is found
    -  data: { d : demuxer id, initPTS: initPTS , frag : fragment object }
  - `Hls.Events.FRAG_LOADING`  - fired when a fragment loading starts
    -  data: { frag : fragment object }
  - `Hls.Events.FRAG_LOAD_PROGRESS`  - fired when a fragment load is in progress
    - data: { frag : fragment object with frag.loaded=stats.loaded, stats : { trequest, tfirst, loaded, total } }
  - `Hls.Events.FRAG_LOAD_EMERGENCY_ABORTED`  - Identifier for fragment load aborting for emergency switch down
    - data: { frag : fragment object }
  - `Hls.Events.FRAG_LOADED`  - fired when a fragment loading is completed
    -  data: { frag : fragment object, payload : fragment payload, stats : { trequest, tfirst, tload, length}}
  - `Hls.Events.FRAG_DECRYPTED`  - fired when a fragment decryption is completed
    -  data: { id : demuxer id, frag : fragment object, payload : fragment payload, stats : { tstart, tdecrypt}}
  - `Hls.Events.FRAG_PARSING_INIT_SEGMENT` - fired when Init Segment has been extracted from fragment
    -  data: { id: demuxer id, frag : fragment object, moov : moov MP4 box, codecs : codecs found while parsing fragment }
  - `Hls.Events.FRAG_PARSING_USERDATA`  - fired when parsing sei text is completed
    -  data: { id : demuxer id, frag: fragment object, samples : [ sei samples pes ] }
  - `Hls.Events.FRAG_PARSING_METADATA`  - fired when parsing id3 is completed
      -  data: { id: demuxer id, frag : fragment object, samples : [ id3 pes - pts and dts timestamp are relative, values are in seconds] }
  - `Hls.Events.FRAG_PARSING_DATA`  - fired when moof/mdat have been extracted from fragment
    -  data: { id: demuxer id, frag : fragment object, moof : moof MP4 box, mdat : mdat MP4 box, startPTS : PTS of first sample, endPTS : PTS of last sample, startDTS : DTS of first sample, endDTS : DTS of last sample, type : stream type (audio or video), nb : number of samples }
  - `Hls.Events.FRAG_PARSED`  - fired when fragment parsing is completed
    -  data: { id: demuxer id,frag : fragment object }
  - `Hls.Events.FRAG_BUFFERED`  - fired when fragment remuxed MP4 boxes have all been appended into SourceBuffer
    -  data: { id: demuxer id, frag : fragment object, stats : { trequest, tfirst, tload, tparsed, tbuffered, length, bwEstimate } }
  - `Hls.Events.FRAG_CHANGED`  - fired when fragment matching with current video position is changing
    -  data: { id : demuxer id, frag : fragment object }
  - `Hls.Events.FPS_DROP` - triggered when FPS drop in last monitoring period is higher than given threshold
    -  data: { curentDropped : nb of dropped frames in last monitoring period, currentDecoded : nb of decoded frames in last monitoring period, totalDroppedFrames : total dropped frames on this video element }
  - `Hls.Events.FPS_DROP_LEVEL_CAPPING` - triggered when FPS drop triggers auto level capping
    - data: { level: suggested new auto level capping by fps controller, droppedLevel : level has too many dropped frames and will be restricted }
  - `Hls.Events.ERROR` -  Identifier for an error event
    - data: { type : error type, details : error details, fatal : is error fatal or not, other error specific data }
  - `Hls.Events.DESTROYING` -  fired when hls.js instance starts destroying. Different from `MEDIA_DETACHED` as one could want to detach and reattach a video to the instance of hls.js to handle mid-rolls for example
    - data: { }
  - `Hls.Events.KEY_LOADING`  - fired when a decryption key loading starts
    -  data: { frag : fragment object }
  - `Hls.Events.KEY_LOADED`  - fired when a decryption key loading is completed
    -  data: { frag : fragment object }
  - `Hls.Events.STREAM_STATE_TRANSITION`  - fired upon stream controller state transitions
    -  data: { previousState, nextState }

## Loader Composition

You can export internal loader definition for your own implementation via static getter `Hls.DefaultConfig.loader`.

Example:

```js
import Hls from 'hls.js';

let myHls = new Hls({
  pLoader: function (config) {
    let loader = new Hls.DefaultConfig.loader(config);

    this.abort = () => loader.abort();
    this.destroy = () => loader.destroy();
    this.load = (context, config, callbacks) => {
      let {type, url} = context;

      if (type === 'manifest') {
        console.log(`Manifest ${url} will be loaded.`);
      }

      loader.load(context, config, callbacks);
    };
  }
});
```

## Errors

Full list of errors is described below:

### Network Errors

  - `Hls.ErrorDetails.MANIFEST_LOAD_ERROR` - raised when manifest loading fails because of a network error
    - data: { type : `NETWORK_ERROR`, details : `Hls.ErrorDetails.MANIFEST_LOAD_ERROR`, fatal : `true`, url : manifest URL, response : { code: error code, text: error text }, loader : URL loader }
  - `Hls.ErrorDetails.MANIFEST_LOAD_TIMEOUT` - raised when manifest loading fails because of a timeout
    - data: { type : `NETWORK_ERROR`, details : `Hls.ErrorDetails.MANIFEST_LOAD_TIMEOUT`, fatal : `true`, url : manifest URL, loader : URL loader }
  - `Hls.ErrorDetails.MANIFEST_PARSING_ERROR` - raised when manifest parsing failed to find proper content
    - data: { type : `NETWORK_ERROR`, details : `Hls.ErrorDetails.MANIFEST_PARSING_ERROR`, fatal : `true`, url : manifest URL, reason : parsing error reason }
  - `Hls.ErrorDetails.LEVEL_LOAD_ERROR` - raised when level loading fails because of a network error
    - data: { type : `NETWORK_ERROR`, details : `Hls.ErrorDetails.LEVEL_LOAD_ERROR`, fatal : `true`, url : level URL, response : { code: error code, text: error text }, loader : URL loader }
  - `Hls.ErrorDetails.LEVEL_LOAD_TIMEOUT` - raised when level loading fails because of a timeout
    - data: { type : `NETWORK_ERROR`, details : `Hls.ErrorDetails.LEVEL_LOAD_TIMEOUT`, fatal : `false`, url : level URL, loader : URL loader }
  - `Hls.ErrorDetails.AUDIO_TRACK_LOAD_ERROR` - raised when audio track loading fails because of a network error
    - data: { type : `NETWORK_ERROR`, details : `Hls.ErrorDetails.AUDIO_TRACK_LOAD_ERROR`, fatal : `false`, url : audio URL, response : { code: error code, text: error text }, loader : URL loader }
  - `Hls.ErrorDetails.AUDIO_TRACK_LOAD_TIMEOUT` - raised when audio track loading fails because of a timeout
    - data: { type : `NETWORK_ERROR`, details : `Hls.ErrorDetails.AUDIO_TRACK_LOAD_TIMEOUT`, fatal : `false`, url : audio URL, loader : URL loader }
  - `Hls.ErrorDetails.FRAG_LOAD_ERROR` - raised when fragment loading fails because of a network error
    - data: { type : `NETWORK_ERROR`, details : `Hls.ErrorDetails.FRAG_LOAD_ERROR`, fatal : `true` or `false`, frag : fragment object, response : { code: error code, text: error text } }
  - `Hls.ErrorDetails.FRAG_LOAD_TIMEOUT` - raised when fragment loading fails because of a timeout
    - data: { type : `NETWORK_ERROR`, details : `Hls.ErrorDetails.FRAG_LOAD_TIMEOUT`, fatal : `true` or `false`, frag : fragment object }
  - `Hls.ErrorDetails.KEY_LOAD_ERROR` - raised when decrypt key loading fails because of a network error
    - data: { type : `NETWORK_ERROR`, details : `Hls.ErrorDetails.KEY_LOAD_ERROR`, fatal : `false`, frag : fragment object, response : { code: error code, text: error text } }
  - `Hls.ErrorDetails.KEY_LOAD_TIMEOUT` - raised when decrypt key loading fails because of a timeout
    - data: { type : `NETWORK_ERROR`, details : `Hls.ErrorDetails.KEY_LOAD_TIMEOUT`, fatal : `true`, frag : fragment object }

### Media Errors

  - `Hls.ErrorDetails.MANIFEST_INCOMPATIBLE_CODECS_ERROR` - raised when manifest only contains quality level with codecs incompatible with MediaSource Engine.
    - data: { type : `MEDIA_ERROR`, details : `Hls.ErrorDetails.MANIFEST_INCOMPATIBLE_CODECS_ERROR`, fatal : `true`, url : manifest URL }
  - `Hls.ErrorDetails.FRAG_DECRYPT_ERROR` - raised when fragment decryption fails
    - data: { type : `MEDIA_ERROR`, details : `Hls.ErrorDetails.FRAG_DECRYPT_ERROR`, fatal : `true`, reason : failure reason }
  - `Hls.ErrorDetails.FRAG_PARSING_ERROR` - raised when fragment parsing fails
    - data: { type : `MEDIA_ERROR`, details : `Hls.ErrorDetails.FRAG_PARSING_ERROR`, fatal : `true` or `false`, reason : failure reason }
  - `Hls.ErrorDetails.BUFFER_ADD_CODEC_ERROR` - raised when MediaSource fails to add new sourceBuffer
    - data: { type : `MEDIA_ERROR`, details : `Hls.ErrorDetails.BUFFER_ADD_CODEC_ERROR`, fatal : `false`, err : error raised by MediaSource, mimeType: mimeType on which the failure happened }
  - `Hls.ErrorDetails.BUFFER_APPEND_ERROR` - raised when exception is raised while calling buffer append
    - data: { type : `MEDIA_ERROR`, details : `Hls.ErrorDetails.BUFFER_APPEND_ERROR`, fatal : `true` or `false`, parent : parent stream controller }
  - `Hls.ErrorDetails.BUFFER_APPENDING_ERROR` - raised when exception is raised during buffer appending
    - data: { type : `MEDIA_ERROR`, details : `Hls.ErrorDetails.BUFFER_APPENDING_ERROR`, fatal : `false` }
  - `Hls.ErrorDetails.BUFFER_STALLED_ERROR` - raised when playback is stuck because buffer is running out of data
    - data: { type : `MEDIA_ERROR`, details : `Hls.ErrorDetails.BUFFER_STALLED_ERROR`, fatal : `true` or `false`, buffer : buffer length (optional) }
  - `Hls.ErrorDetails.BUFFER_FULL_ERROR` - raised when no data can be appended anymore in media buffer because it is full. this error is recovered by reducing the max buffer length.
    - data: { type : `MEDIA_ERROR`, details : `Hls.ErrorDetails.BUFFER_FULL_ERROR`, fatal : `false` }
  - `Hls.ErrorDetails.BUFFER_SEEK_OVER_HOLE` - raised after hls.js seeks over a buffer hole to unstuck the playback,
    - data: { type : `MEDIA_ERROR`, details : `Hls.ErrorDetails.BUFFER_SEEK_OVER_HOLE`, fatal : `false`, hole : hole duration }
  - `Hls.ErrorDetails.BUFFER_NUDGE_ON_STALL` - raised when playback is stuck although currentTime is in a buffered area
    - data: { type : `MEDIA_ERROR`, details : `Hls.ErrorDetails.BUFFER_STALLED_ERROR`, fatal : `true` }

### Mux Errors

  - `Hls.ErrorDetails.REMUX_ALLOC_ERROR` - raised when memory allocation fails during remuxing
    - data: { type : `MUX_ERROR`, details : `Hls.ErrorDetails.REMUX_ALLOC_ERROR`, fatal : `false`, bytes : mdat size, reason : failure reason }

### Other Errors

- `Hls.ErrorDetails.LEVEL_SWITCH_ERROR` - raised when level switching fails
  - data: { type : `OTHER_ERROR`, details : `Hls.ErrorDetails.LEVEL_SWITCH_ERROR`, fatal : `false`, level : failed level index, reason : failure reason }
- `Hls.ErrorDetails.INTERNAL_EXCEPTION` - raised when an exception occurs in an internal hls.js event handler
  - data: { type : `OTHER_ERROR`, details : `Hls.ErrorDetails.INTERNAL_EXCEPTION`, fatal : `true` or `false`, event : event object or string, err : { message : error message } }

## Objects

### Level

A `Level` object represents a given quality level.
It contains quality level related info, retrieved from manifest, such as:

* level bitrate
* used codecs
* video width/height
* level name
* level URL

See sample `Level` object below:

```js
{
  url: [ 'http://levelURL.com', 'http://levelURLfailover.com' ],
  bitrate: 246440,
  name: "240",
  codecs: "mp4a.40.5,avc1.42000d",
  width: 320,
  height: 136,
}
```

- `url` is an array that might contains several items if failover/redundant streams are found in the manifest.

### LevelDetails

A `LevelDetails` object contains level details retrieved after level playlist parsing, they are specified below:

* protocol version
* playlist type
* start sequence number
* end sequence number
* level total duration
* level fragment target duration
* array of fragments info
* is this level a live playlist or not?

See sample object below, available after corresponding `LEVEL_LOADED` event has been fired:

```js
{
  version: 3,
  type: 'VOD', // null if EXT-X-PLAYLIST-TYPE not present
  startSN: 0,
  endSN: 50,
  totalduration: 510,
  targetduration: 10,
  fragments: Array(51),
  live: false
}
```

### Fragment

The `Fragment` object contains fragment related info, such as:

* fragment URL
* fragment duration
* fragment sequence number
* fragment start offset
* level identifier

See sample object below:

```js
{
  duration: 10,
  level: 3,
  sn: 35,
  start: 30,
  url: 'http://fragURL.com'
}
```<|MERGE_RESOLUTION|>--- conflicted
+++ resolved
@@ -1102,11 +1102,7 @@
 
 ### `hls.bandwidthEstimate`
 
-<<<<<<< HEAD
-get: Returns the current bandwidth estimate, in Kb/s, if available. Otherwise, `NaN` is returned.
-=======
 get: Returns the current bandwidth estimate in bits/s, if available. Otherwise, `NaN` is returned.
->>>>>>> 9b2caa79
 
 ## Version Control
 
