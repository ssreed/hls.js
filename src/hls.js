--- conflicted
+++ resolved
@@ -54,14 +54,10 @@
       fpsDroppedMonitoringThreshold: 0.2,
       appendErrorMaxRetry: 200,
       loader: XhrLoader,
-<<<<<<< HEAD
+      fLoader: undefined,
+      pLoader: undefined,
       abrController : AbrController,
       mediaController: MSEMediaController
-=======
-      fLoader: undefined,
-      pLoader: undefined,
-      abrController : AbrController
->>>>>>> c37353f4
     };
     for (var prop in configDefault) {
         if (prop in config) { continue; }
