import EMEController from '../../../src/controller/eme-controller';
import HlsMock from '../../mocks/hls.mock';
import EventEmitter from 'events';
<<<<<<< HEAD
import { ErrorTypes, ErrorDetails } from '../../../src/errors';

import assert from 'assert';
=======
import { ErrorDetails } from '../../../src/errors';

>>>>>>> dcb3db62
const sinon = require('sinon');

const MediaMock = function () {
  let media = new EventEmitter();
  media.setMediaKeys = sinon.spy();
  media.addEventListener = media.addListener.bind(media);
  return media;
};

const fakeLevels = [
  {
    audioCodec: 'audio/foo'
  },
  {
    videoCoded: 'video/foo'
  }
];

let emeController;
let media;

const setupEach = function (config) {
  media = new MediaMock();

  emeController = new EMEController(new HlsMock(config));
};

describe('EMEController', function () {
  beforeEach(function () {
    setupEach();
  });

<<<<<<< HEAD
  it('should be constructable with an unconfigured Hls.js instance', () => {});

  it('should trigger key system error when bad encrypted data is received', (done) => {
    let reqMediaKsAccessSpy = sinon.spy(() => {
=======
  it('should not do anything when `emeEnabled` is false (default)', function () {
    let reqMediaKsAccessSpy = sinon.spy();

    setupEach({
      requestMediaKeySystemAccessFunc: reqMediaKsAccessSpy
    });

    emeController.onMediaAttached({ media });
    emeController.onManifestParsed({ media });

    expect(media.setMediaKeys.callCount).to.equal(0);
    expect(reqMediaKsAccessSpy.callCount).to.equal(0);
  });

  it('should request keys when `emeEnabled` is true (but not set them)', function (done) {
    let reqMediaKsAccessSpy = sinon.spy(function () {
>>>>>>> dcb3db62
      return Promise.resolve({
        // Media-keys mock
      });
    });

    setupEach({
      requestMediaKeySystemAccessFunc: reqMediaKsAccessSpy,
      drmSystem: 'WIDEVINE'
    });

<<<<<<< HEAD
    let badData = {
      initDataType: 'cenc',
      initData: 'bad data'
    };
=======
    emeController.onMediaAttached({ media });

    expect(media.setMediaKeys.callCount).to.equal(0);
    expect(reqMediaKsAccessSpy.callCount).to.equal(0);
>>>>>>> dcb3db62

    emeController.onMediaAttached({ media });
    emeController.onManifestParsed({ levels: fakeLevels });

<<<<<<< HEAD
    media.emit('encrypted', badData);

    setTimeout(() => {
      assert.equal(emeController.hls.trigger.args[0][1].details, ErrorDetails.KEY_SYSTEM_NO_KEYS);
      assert.equal(emeController.hls.trigger.args[1][1].details, ErrorDetails.KEY_SYSTEM_NO_ACCESS);
=======
    setTimeout(function () {
      expect(media.setMediaKeys.callCount).to.equal(0);
      expect(reqMediaKsAccessSpy.callCount).to.equal(1);
>>>>>>> dcb3db62
      done();
    }, 0);
  });

<<<<<<< HEAD
  it('should retrieve PSSH data if it exists in manifest', (done) => {
    let reqMediaKsAccessSpy = sinon.spy(() => {
=======
  it('should trigger key system error when bad encrypted data is received', function (done) {
    let reqMediaKsAccessSpy = sinon.spy(function () {
>>>>>>> dcb3db62
      return Promise.resolve({
        // Media-keys mock
      });
    });

    setupEach({
      requestMediaKeySystemAccessFunc: reqMediaKsAccessSpy,
      drmSystem: 'WIDEVINE'
    });

    const data = {
      frag: {
        foundKeys: true,
        drmInfo: [{
          format: 'urn:uuid:edef8ba9-79d6-4ace-a3c8-27dcd51d21ed',
          reluri: 'data:text/plain;base64,AAAAPnBzc2gAAAAA7e+LqXnWSs6jyCfc1R0h7QAAAB4iFnNoYWthX2NlYzJmNjRhYTc4OTBhMTFI49yVmwY='
        }]
      }
    };

    emeController.onMediaAttached({ media });
    emeController.onManifestParsed({ levels: fakeLevels });
    emeController.onFragLoaded(data);

    media.emit('encrypted', {
      'initDataType': emeController._initDataType,
      'initData': emeController._initData
    });

    assert.equal(emeController._initDataType, 'cenc');
    assert.equal(62, emeController._initData.byteLength);

<<<<<<< HEAD
    setTimeout(() => {
      assert.equal(emeController._isMediaEncrypted, true);
=======
    setTimeout(function () {
      expect(emeController.hls.trigger.args[0][1].details).to.equal(ErrorDetails.KEY_SYSTEM_NO_KEYS);
      expect(emeController.hls.trigger.args[1][1].details).to.equal(ErrorDetails.KEY_SYSTEM_NO_ACCESS);
>>>>>>> dcb3db62
      done();
    }, 0);
  });
});<|MERGE_RESOLUTION|>--- conflicted
+++ resolved
@@ -1,14 +1,8 @@
 import EMEController from '../../../src/controller/eme-controller';
 import HlsMock from '../../mocks/hls.mock';
 import EventEmitter from 'events';
-<<<<<<< HEAD
-import { ErrorTypes, ErrorDetails } from '../../../src/errors';
-
-import assert from 'assert';
-=======
 import { ErrorDetails } from '../../../src/errors';
 
->>>>>>> dcb3db62
 const sinon = require('sinon');
 
 const MediaMock = function () {
@@ -41,29 +35,8 @@
     setupEach();
   });
 
-<<<<<<< HEAD
-  it('should be constructable with an unconfigured Hls.js instance', () => {});
-
-  it('should trigger key system error when bad encrypted data is received', (done) => {
-    let reqMediaKsAccessSpy = sinon.spy(() => {
-=======
-  it('should not do anything when `emeEnabled` is false (default)', function () {
-    let reqMediaKsAccessSpy = sinon.spy();
-
-    setupEach({
-      requestMediaKeySystemAccessFunc: reqMediaKsAccessSpy
-    });
-
-    emeController.onMediaAttached({ media });
-    emeController.onManifestParsed({ media });
-
-    expect(media.setMediaKeys.callCount).to.equal(0);
-    expect(reqMediaKsAccessSpy.callCount).to.equal(0);
-  });
-
-  it('should request keys when `emeEnabled` is true (but not set them)', function (done) {
+  it('should trigger key system error when bad encrypted data is received', function (done) {
     let reqMediaKsAccessSpy = sinon.spy(function () {
->>>>>>> dcb3db62
       return Promise.resolve({
         // Media-keys mock
       });
@@ -74,43 +47,25 @@
       drmSystem: 'WIDEVINE'
     });
 
-<<<<<<< HEAD
     let badData = {
       initDataType: 'cenc',
       initData: 'bad data'
     };
-=======
-    emeController.onMediaAttached({ media });
-
-    expect(media.setMediaKeys.callCount).to.equal(0);
-    expect(reqMediaKsAccessSpy.callCount).to.equal(0);
->>>>>>> dcb3db62
 
     emeController.onMediaAttached({ media });
     emeController.onManifestParsed({ levels: fakeLevels });
 
-<<<<<<< HEAD
     media.emit('encrypted', badData);
 
-    setTimeout(() => {
-      assert.equal(emeController.hls.trigger.args[0][1].details, ErrorDetails.KEY_SYSTEM_NO_KEYS);
-      assert.equal(emeController.hls.trigger.args[1][1].details, ErrorDetails.KEY_SYSTEM_NO_ACCESS);
-=======
     setTimeout(function () {
-      expect(media.setMediaKeys.callCount).to.equal(0);
-      expect(reqMediaKsAccessSpy.callCount).to.equal(1);
->>>>>>> dcb3db62
+      expect(emeController.hls.trigger.args[0][1].details).to.equal(ErrorDetails.KEY_SYSTEM_NO_KEYS);
+      expect(emeController.hls.trigger.args[1][1].details).to.equal(ErrorDetails.KEY_SYSTEM_NO_ACCESS);
       done();
     }, 0);
   });
 
-<<<<<<< HEAD
-  it('should retrieve PSSH data if it exists in manifest', (done) => {
+  it('should retrieve PSSH data if it exists in manifest', function (done) {
     let reqMediaKsAccessSpy = sinon.spy(() => {
-=======
-  it('should trigger key system error when bad encrypted data is received', function (done) {
-    let reqMediaKsAccessSpy = sinon.spy(function () {
->>>>>>> dcb3db62
       return Promise.resolve({
         // Media-keys mock
       });
@@ -140,17 +95,11 @@
       'initData': emeController._initData
     });
 
-    assert.equal(emeController._initDataType, 'cenc');
-    assert.equal(62, emeController._initData.byteLength);
+    expect(emeController._initDataType).to.equal('cenc');
+    expect(62).to.equal(emeController._initData.byteLength);
 
-<<<<<<< HEAD
     setTimeout(() => {
-      assert.equal(emeController._isMediaEncrypted, true);
-=======
-    setTimeout(function () {
-      expect(emeController.hls.trigger.args[0][1].details).to.equal(ErrorDetails.KEY_SYSTEM_NO_KEYS);
-      expect(emeController.hls.trigger.args[1][1].details).to.equal(ErrorDetails.KEY_SYSTEM_NO_ACCESS);
->>>>>>> dcb3db62
+      expect(emeController._isMediaEncrypted).to.equal(true);
       done();
     }, 0);
   });
